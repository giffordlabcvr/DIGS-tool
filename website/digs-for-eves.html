--- conflicted
+++ resolved
@@ -35,15 +35,22 @@
 	   </p> 
 
 	   <p>
-	     DIGS-for-EVEs project is an effort to systematically screen eukaryotic genome assemblies
+	     'DIGS-for-EVEs' is an effort to systematically screen eukaryotic genome assemblies
 	     for endogenous viral elements (EVEs) using
 		 <a href="http://giffordlabcvr.github.io/DIGS-tool/">database integrated genome screening (DIGS) tool</a>
 		 to systematically screen eukaryotic whole genome sequence (WGS) data for endogenous viral elements (EVEs).
 	   </p> 
 
-
-<<<<<<< HEAD
-=======
+	   <h3>
+		 <a id="glueResources" class="anchor" href="#glueResources" aria-hidden="true"><span aria-hidden="true" class="octicon octicon-link"></span></a><strong>GLUE projects</strong>
+	   </h3>
+	   
+	   <p>
+		 We have incorporated data recovered in the DIGS-for-EVEs project into 
+		 'sequence-based resources' constructed using <a href="http://tools.glue.cvr.ac.uk/"><b>GLUE</b></a>.
+	   </p>
+	   
+
 	   <p><a target="_blank" href="https://giffordlabcvr.github.io/CRESS-GLUE/"><strong>CRESS-GLUE</strong></a></p>
 	   <p><a target="_blank" href="https://giffordlabcvr.github.io/Parvoviridae-GLUE/"><strong>Parvoviridae-GLUE</strong></a></p>
 	   <p><a target="_blank" href="https://giffordlabcvr.github.io/Hepadnaviridae-GLUE/"><strong>Hepadnaviridae-GLUE</strong></a></p>
@@ -63,16 +70,70 @@
 
 
  	   <br>
->>>>>>> f215a772
-	   <h3>
-		 <a id="eveCatalog" class="anchor" href="#eveCatalog" aria-hidden="true"><span aria-hidden="true" class="octicon octicon-link"></span></a><strong>The EVE catalog</strong>
-	   </h3>
-
-	   <p>
-		 DIGS for EVEs curates a catalog of endogenous viral element (EVE) sequences identified 
-		 by systematic <i>in silico</i> screening of published genome sequence data using the
-		 <a href="http://giffordlabcvr.github.io/DIGS-tool/">database integrated genome screening (DIGS) tool</a>.
-	   </p> 
+	   <h3>
+		 <a id="Nomenclature" class="anchor" href="#Nomenclature" aria-hidden="true"><span aria-hidden="true" class="octicon octicon-link"></span></a><strong>Nomenclature for ERVs and EVEs</strong>
+	   </h3>
+	   <hr>
+
+		<p>
+          We have applied a systematic approach to naming ERVs and EVEs,
+         <a target="_blank" href="https://retrovirology.biomedcentral.com/articles/10.1186/s12977-018-0442-1"><b>described here</b></a>.
+		  EVEs and ERVs are assigned a unique identifier (ID) constructed from a defined
+		  set of components.
+  		</p>
+
+
+ 
+        <p><img src="./images/nomenclature-lenti.jpg" alt="EVE Nomenclature - Lenti example" /></p>
+
+ 		
+
+
+		<p>
+          The first component is a classifier that usually denotes the virus family
+          that the EVE derives from.
+          For example, the classifier 'ERV' is applied to all endogenous retroviruses.
+          Classifiers usually follow the conventions established previously, as far as possible.
+          For example, endogenous hepadnaviruses are given the classifier eHBV (endogenous
+          hepatitis B virus), as this term has generally been used to describe endogenous 
+          hepadnaviruses.
+          For segmented viruses it may also designate a gene or segment.
+		</p>
+
+		<p>
+          The second component is a composite of two distinct subcomponents separated by a period:
+          
+          (i)  the name of the specific subgroup it derives from;
+          (ii) a numeric ID that uniquely identifies the insertion.
+          The numeric ID is an integer that identifies a unique insertion locus that arose as a
+          consequence of an initial germline infection. Thus, orthologous copies in different
+          species are given the same number. 
+ 		</p>
+		
+		<p>
+          Where an EVE sequence is thought to have been duplicated within the germline
+          following it's initial incorporation (e.g. via segmental duplication or transposition)
+          we have appended an additional 'duplicate id' to the numeric ID, separated by a period.
+          Please note that we have not yet resolved the orthologous relationships among
+          sets of eHBV sequences belonging to multicopy eHBV lineages. We
+          have therefore assigned unique duplicate IDs to each sequence within these lineages. 
+		</p>
+		
+		<p>
+          The third component of the ID defines the set of host species in which
+          the ortholog occurs, or did occur prior to being deleted.
+  		</p>
+
+
+
+
+
+
+
+
+
+
+
 
 	   <h3>
 		 <a id="digsFiles" class="anchor" href="#digsFiles" aria-hidden="true"><span aria-hidden="true" class="octicon octicon-link"></span></a><strong>DIGS screening files</strong>
@@ -95,31 +156,6 @@
 -->
 
 	   <h3>
-<<<<<<< HEAD
-		 <a id="glueResources" class="anchor" href="#glueResources" aria-hidden="true"><span aria-hidden="true" class="octicon octicon-link"></span></a><strong>GLUE projects</strong>
-	   </h3>
-	   
-	   <p>
-		 We have incorporated data recovered in the DIGS-for-EVEs project into 
-		 'sequence-based resources' constructed using <a href="http://tools.glue.cvr.ac.uk/"><b>GLUE</b></a>.
-	   </p>
-	   
-
-	   <p><a target="_blank" href="https://giffordlabcvr.github.io/CRESS-GLUE/"><strong>CRESS-GLUE</strong></a></p>		
-	   <p><a target="_blank" href="https://giffordlabcvr.github.io/Parvoviridae-GLUE/"><strong>Parvoviridae-GLUE</strong></a></p>		
-	   <p><a target="_blank" href="https://giffordlabcvr.github.io/Hepadnaviridae-GLUE/"><strong>Hepadnaviridae-GLUE</strong></a></p>		
-	   <p><a target="_blank" href="https://giffordlabcvr.github.io/Flaviviridae-GLUE/"><strong>Flaviviridae-GLUE</strong></a></p>		
-	   <p><a target="_blank" href="https://giffordlabcvr.github.io/Filoviridae-GLUE/"><strong>Filoviridae-GLUE</strong></a></p>		
-	   <p><a target="_blank" href="https://giffordlabcvr.github.io/Peribunyaviridae-GLUE/"><strong>Peribunyaviridae-GLUE</strong></a></p>		
-	   <p><a target="_blank" href="https://giffordlabcvr.github.io/HHV6-GLUE/"><strong>HHV6-GLUE</strong></a></p>		
-	   <p><a target="_blank" href="https://giffordlabcvr.github.io/Deltaretrovirus-GLUE/"><strong>Deltaretrovirus-GLUE</strong></a></p>		
-	   <p><a target="_blank" href="https://giffordlabcvr.github.io/Lentivirus-GLUE/"><strong>Lentivirus-GLUE</strong></a></p>		
-
-
-
-	   <h3>
-=======
->>>>>>> master
 		 <a id="scopeTimeframe" class="anchor" href="#scopeTimeframe" aria-hidden="true"><span aria-hidden="true" class="octicon octicon-link"></span></a><strong>Scope</strong>
 	   </h3>
 
